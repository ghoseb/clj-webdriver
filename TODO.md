# Todo's for clj-webdriver #

The following are features I would like to implement or limitations I would like to eliminate. Several of these may be inappropriate for `clj-webdriver`, but would be fine additions as libraries which depend on `clj-webdriver` for low-level browser manipulation.

## Features ##

<<<<<<< HEAD
### Wait Functionality ###

WebDriver provides explicit and implicit waits. (Pull request in review).

=======
>>>>>>> 99a32577
### Grid Support ###

Selenium Grid is now part of the standalone jar distribution of Selenium server. It would be nice to provide mechanisms to easily start the grid and child nodes directly from code.

NOTE: Currently, it appears that starting the Grid via the Java API only works with the `selenium-server-standalone` jar, whereas this library depends on `selenium-server`. The standalone jar is too large to upload to Clojars, and is not available in a Maven repository (only place I know of is the main Selenium-WebDriver downloads page). Support will be added for the Grid, but special instructions for installing the standalone jar manually will be provided separately.

### Test Record ###

Create a record used to compose test suites. Attributes of this record would include:

 * A function that actually runs the steps of driving the browser
 * Wrapper definitions (see below)
 * Test-specific configuration settings for browser/version and OS (useful with Grid support, see below)

### Data-Driven Testing ###

Ostensibly, this library is most useful as a web testing tool (that's certainly how I use it). In that vein, it would be good to support various kinds of data-driven testing, including reading from common formats (CSV, SQL databases, even Excel spreadsheets (using existing Java libraries)).

### Wrappers/Middlewares ###

Beyond simply interacting with the page, this library should allow developers to gather information about the elements, the page or the browser at any given point. To help foster this, it would be nice to be able to "wrap" functionality around the means of interacting with the page, and allow developers to write middlewares that do things like custom reporting, extra auxiliary validation, or even things that might alter the DOM based on context.

Query-wrappers allow wrapping around the query sent to WebDriver, before ever touching the HTML page.

Result-wrappers allow wrapping around the result of an interaction with the page, which is almost always an HTML element.

## Tests ##

The following tests need to be written to cover the API more comprehensively:

* Test all available browser drivers (use one for majority of tests, ensure that at least all will open to a URL and close)
* JavaScript execution
* Form submission
* Exceptions thrown when finding elements<|MERGE_RESOLUTION|>--- conflicted
+++ resolved
@@ -4,13 +4,6 @@
 
 ## Features ##
 
-<<<<<<< HEAD
-### Wait Functionality ###
-
-WebDriver provides explicit and implicit waits. (Pull request in review).
-
-=======
->>>>>>> 99a32577
 ### Grid Support ###
 
 Selenium Grid is now part of the standalone jar distribution of Selenium server. It would be nice to provide mechanisms to easily start the grid and child nodes directly from code.
